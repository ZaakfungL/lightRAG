import os
import time
from dataclasses import dataclass, field
import numpy as np
import configparser
import asyncio

from typing import Any, Union, final

from ..base import (
    BaseGraphStorage,
    BaseKVStorage,
    BaseVectorStorage,
    DocProcessingStatus,
    DocStatus,
    DocStatusStorage,
)
from ..utils import logger, compute_mdhash_id
from ..types import KnowledgeGraph, KnowledgeGraphNode, KnowledgeGraphEdge
from ..constants import GRAPH_FIELD_SEP
from ..kg.shared_storage import get_data_init_lock, get_storage_lock, get_graph_db_lock

import pipmaster as pm

if not pm.is_installed("pymongo"):
    pm.install("pymongo")

from pymongo import AsyncMongoClient  # type: ignore
from pymongo import UpdateOne  # type: ignore
from pymongo.asynchronous.database import AsyncDatabase  # type: ignore
from pymongo.asynchronous.collection import AsyncCollection  # type: ignore
from pymongo.operations import SearchIndexModel  # type: ignore
from pymongo.errors import PyMongoError  # type: ignore

config = configparser.ConfigParser()
config.read("config.ini", "utf-8")

GRAPH_BFS_MODE = os.getenv("MONGO_GRAPH_BFS_MODE", "bidirectional")


class ClientManager:
    _instances = {"db": None, "ref_count": 0}
    _lock = asyncio.Lock()

    @classmethod
    async def get_client(cls) -> AsyncMongoClient:
        async with cls._lock:
            if cls._instances["db"] is None:
                uri = os.environ.get(
                    "MONGO_URI",
                    config.get(
                        "mongodb",
                        "uri",
                        fallback="mongodb://root:root@localhost:27017/",
                    ),
                )
                database_name = os.environ.get(
                    "MONGO_DATABASE",
                    config.get("mongodb", "database", fallback="LightRAG"),
                )
                client = AsyncMongoClient(uri)
                db = client.get_database(database_name)
                cls._instances["db"] = db
                cls._instances["ref_count"] = 0
            cls._instances["ref_count"] += 1
            return cls._instances["db"]

    @classmethod
    async def release_client(cls, db: AsyncDatabase):
        async with cls._lock:
            if db is not None:
                if db is cls._instances["db"]:
                    cls._instances["ref_count"] -= 1
                    if cls._instances["ref_count"] == 0:
                        cls._instances["db"] = None


@final
@dataclass
class MongoKVStorage(BaseKVStorage):
    db: AsyncDatabase = field(default=None)
    _data: AsyncCollection = field(default=None)

    def __init__(self, namespace, global_config, embedding_func, workspace=None):
        super().__init__(
            namespace=namespace,
            workspace=workspace or "",
            global_config=global_config,
            embedding_func=embedding_func,
        )
        self.__post_init__()

    def __post_init__(self):
        # Check for MONGODB_WORKSPACE environment variable first (higher priority)
        # This allows administrators to force a specific workspace for all MongoDB storage instances
        mongodb_workspace = os.environ.get("MONGODB_WORKSPACE")
        if mongodb_workspace and mongodb_workspace.strip():
            # Use environment variable value, overriding the passed workspace parameter
            effective_workspace = mongodb_workspace.strip()
            logger.info(
                f"Using MONGODB_WORKSPACE environment variable: '{effective_workspace}' (overriding passed workspace: '{self.workspace}')"
            )
        else:
            # Use the workspace parameter passed during initialization
            effective_workspace = self.workspace
            if effective_workspace:
                logger.debug(
                    f"Using passed workspace parameter: '{effective_workspace}'"
                )

        # Build final_namespace with workspace prefix for data isolation
        # Keep original namespace unchanged for type detection logic
        if effective_workspace:
            self.final_namespace = f"{effective_workspace}_{self.namespace}"
            logger.debug(
                f"Final namespace with workspace prefix: '{self.final_namespace}'"
            )
        else:
            # When workspace is empty, final_namespace equals original namespace
            self.final_namespace = self.namespace
            self.workspace = "_"
            logger.debug(
                f"[{self.workspace}] Final namespace (no workspace): '{self.namespace}'"
            )

        self._collection_name = self.final_namespace

    async def initialize(self):
        async with get_data_init_lock():
            if self.db is None:
                self.db = await ClientManager.get_client()

            self._data = await get_or_create_collection(self.db, self._collection_name)
            logger.debug(
                f"[{self.workspace}] Use MongoDB as KV {self._collection_name}"
            )

    async def finalize(self):
        async with get_storage_lock():
            if self.db is not None:
                await ClientManager.release_client(self.db)
                self.db = None
                self._data = None

    async def get_by_id(self, id: str) -> dict[str, Any] | None:
        # Unified handling for flattened keys
        doc = await self._data.find_one({"_id": id})
        if doc:
            # Ensure time fields are present, provide default values for old data
            doc.setdefault("create_time", 0)
            doc.setdefault("update_time", 0)
        return doc

    async def get_by_ids(self, ids: list[str]) -> list[dict[str, Any]]:
        cursor = self._data.find({"_id": {"$in": ids}})
        docs = await cursor.to_list()
        # Ensure time fields are present for all documents
        for doc in docs:
            doc.setdefault("create_time", 0)
            doc.setdefault("update_time", 0)
        return docs

    async def filter_keys(self, keys: set[str]) -> set[str]:
        cursor = self._data.find({"_id": {"$in": list(keys)}}, {"_id": 1})
        existing_ids = {str(x["_id"]) async for x in cursor}
        return keys - existing_ids

    async def get_all(self) -> dict[str, Any]:
        """Get all data from storage

        Returns:
            Dictionary containing all stored data
        """
        cursor = self._data.find({})
        result = {}
        async for doc in cursor:
            doc_id = doc.pop("_id")
            # Ensure time fields are present for all documents
            doc.setdefault("create_time", 0)
            doc.setdefault("update_time", 0)
            result[doc_id] = doc
        return result

    async def upsert(self, data: dict[str, dict[str, Any]]) -> None:
        logger.debug(f"[{self.workspace}] Inserting {len(data)} to {self.namespace}")
        if not data:
            return

        # Unified handling for all namespaces with flattened keys
        # Use bulk_write for better performance

        operations = []
        current_time = int(time.time())  # Get current Unix timestamp

        for k, v in data.items():
            # For text_chunks namespace, ensure llm_cache_list field exists
            if self.namespace.endswith("text_chunks"):
                if "llm_cache_list" not in v:
                    v["llm_cache_list"] = []

            # Create a copy of v for $set operation, excluding create_time to avoid conflicts
            v_for_set = v.copy()
            v_for_set["_id"] = k  # Use flattened key as _id
            v_for_set["update_time"] = current_time  # Always update update_time

            # Remove create_time from $set to avoid conflict with $setOnInsert
            v_for_set.pop("create_time", None)

            operations.append(
                UpdateOne(
                    {"_id": k},
                    {
                        "$set": v_for_set,  # Update all fields except create_time
                        "$setOnInsert": {
                            "create_time": current_time
                        },  # Set create_time only on insert
                    },
                    upsert=True,
                )
            )

        if operations:
            await self._data.bulk_write(operations)

    async def index_done_callback(self) -> None:
        # Mongo handles persistence automatically
        pass

    async def delete(self, ids: list[str]) -> None:
        """Delete documents with specified IDs

        Args:
            ids: List of document IDs to be deleted
        """
        if not ids:
            return

        # Convert to list if it's a set (MongoDB BSON cannot encode sets)
        if isinstance(ids, set):
            ids = list(ids)

        try:
            result = await self._data.delete_many({"_id": {"$in": ids}})
            logger.info(
                f"[{self.workspace}] Deleted {result.deleted_count} documents from {self.namespace}"
            )
        except PyMongoError as e:
            logger.error(
                f"[{self.workspace}] Error deleting documents from {self.namespace}: {e}"
            )

    async def drop(self) -> dict[str, str]:
        """Drop the storage by removing all documents in the collection.

        Returns:
            dict[str, str]: Status of the operation with keys 'status' and 'message'
        """
        async with get_storage_lock():
            try:
                result = await self._data.delete_many({})
                deleted_count = result.deleted_count

                logger.info(
                    f"[{self.workspace}] Dropped {deleted_count} documents from doc status {self._collection_name}"
                )
                return {
                    "status": "success",
                    "message": f"{deleted_count} documents dropped",
                }
            except PyMongoError as e:
                logger.error(
                    f"[{self.workspace}] Error dropping doc status {self._collection_name}: {e}"
                )
                return {"status": "error", "message": str(e)}


@final
@dataclass
class MongoDocStatusStorage(DocStatusStorage):
    db: AsyncDatabase = field(default=None)
    _data: AsyncCollection = field(default=None)

    def _prepare_doc_status_data(self, doc: dict[str, Any]) -> dict[str, Any]:
        """Normalize and migrate a raw Mongo document to DocProcessingStatus-compatible dict."""
        # Make a copy of the data to avoid modifying the original
        data = doc.copy()
        # Remove deprecated content field if it exists
        data.pop("content", None)
        # Remove MongoDB _id field if it exists
        data.pop("_id", None)
        # If file_path is not in data, use document id as file path
        if "file_path" not in data:
            data["file_path"] = "no-file-path"
        # Ensure new fields exist with default values
        if "metadata" not in data:
            data["metadata"] = {}
        if "error_msg" not in data:
            data["error_msg"] = None
        # Backward compatibility: migrate legacy 'error' field to 'error_msg'
        if "error" in data:
            if "error_msg" not in data or data["error_msg"] in (None, ""):
                data["error_msg"] = data.pop("error")
            else:
                data.pop("error", None)
        return data

    def __init__(self, namespace, global_config, embedding_func, workspace=None):
        super().__init__(
            namespace=namespace,
            workspace=workspace or "",
            global_config=global_config,
            embedding_func=embedding_func,
        )
        self.__post_init__()

    def __post_init__(self):
        # Check for MONGODB_WORKSPACE environment variable first (higher priority)
        # This allows administrators to force a specific workspace for all MongoDB storage instances
        mongodb_workspace = os.environ.get("MONGODB_WORKSPACE")
        if mongodb_workspace and mongodb_workspace.strip():
            # Use environment variable value, overriding the passed workspace parameter
            effective_workspace = mongodb_workspace.strip()
            logger.info(
                f"Using MONGODB_WORKSPACE environment variable: '{effective_workspace}' (overriding passed workspace: '{self.workspace}')"
            )
        else:
            # Use the workspace parameter passed during initialization
            effective_workspace = self.workspace
            if effective_workspace:
                logger.debug(
                    f"Using passed workspace parameter: '{effective_workspace}'"
                )

        # Build final_namespace with workspace prefix for data isolation
        # Keep original namespace unchanged for type detection logic
        if effective_workspace:
            self.final_namespace = f"{effective_workspace}_{self.namespace}"
            logger.debug(
                f"Final namespace with workspace prefix: '{self.final_namespace}'"
            )
        else:
            # When workspace is empty, final_namespace equals original namespace
            self.final_namespace = self.namespace
            self.workspace = "_"
            logger.debug(f"Final namespace (no workspace): '{self.final_namespace}'")

        self._collection_name = self.final_namespace

    async def initialize(self):
        async with get_data_init_lock():
            if self.db is None:
                self.db = await ClientManager.get_client()

            self._data = await get_or_create_collection(self.db, self._collection_name)

            # Create and migrate all indexes including Chinese collation for file_path
            await self.create_and_migrate_indexes_if_not_exists()

            logger.debug(
                f"[{self.workspace}] Use MongoDB as DocStatus {self._collection_name}"
            )

    async def finalize(self):
        async with get_storage_lock():
            if self.db is not None:
                await ClientManager.release_client(self.db)
                self.db = None
                self._data = None

    async def get_by_id(self, id: str) -> Union[dict[str, Any], None]:
        return await self._data.find_one({"_id": id})

    async def get_by_ids(self, ids: list[str]) -> list[dict[str, Any]]:
        cursor = self._data.find({"_id": {"$in": ids}})
        return await cursor.to_list()

    async def filter_keys(self, data: set[str]) -> set[str]:
        cursor = self._data.find({"_id": {"$in": list(data)}}, {"_id": 1})
        existing_ids = {str(x["_id"]) async for x in cursor}
        return data - existing_ids

    async def upsert(self, data: dict[str, dict[str, Any]]) -> None:
        logger.debug(f"[{self.workspace}] Inserting {len(data)} to {self.namespace}")
        if not data:
            return
        update_tasks: list[Any] = []
        for k, v in data.items():
            # Ensure chunks_list field exists and is an array
            if "chunks_list" not in v:
                v["chunks_list"] = []
            data[k]["_id"] = k
            update_tasks.append(
                self._data.update_one({"_id": k}, {"$set": v}, upsert=True)
            )
        await asyncio.gather(*update_tasks)

    async def get_status_counts(self) -> dict[str, int]:
        """Get counts of documents in each status"""
        pipeline = [{"$group": {"_id": "$status", "count": {"$sum": 1}}}]
        cursor = await self._data.aggregate(pipeline, allowDiskUse=True)
        result = await cursor.to_list()
        counts = {}
        for doc in result:
            counts[doc["_id"]] = doc["count"]
        return counts

    async def get_docs_by_status(
        self, status: DocStatus
    ) -> dict[str, DocProcessingStatus]:
        """Get all documents with a specific status"""
        cursor = self._data.find({"status": status.value})
        result = await cursor.to_list()
        processed_result = {}
        for doc in result:
            try:
                data = self._prepare_doc_status_data(doc)
                processed_result[doc["_id"]] = DocProcessingStatus(**data)
            except KeyError as e:
                logger.error(
                    f"[{self.workspace}] Missing required field for document {doc['_id']}: {e}"
                )
                continue
        return processed_result

    async def get_docs_by_track_id(
        self, track_id: str
    ) -> dict[str, DocProcessingStatus]:
        """Get all documents with a specific track_id"""
        cursor = self._data.find({"track_id": track_id})
        result = await cursor.to_list()
        processed_result = {}
        for doc in result:
            try:
                data = self._prepare_doc_status_data(doc)
                processed_result[doc["_id"]] = DocProcessingStatus(**data)
            except KeyError as e:
                logger.error(
                    f"[{self.workspace}] Missing required field for document {doc['_id']}: {e}"
                )
                continue
        return processed_result

    async def index_done_callback(self) -> None:
        # Mongo handles persistence automatically
        pass

    async def drop(self) -> dict[str, str]:
        """Drop the storage by removing all documents in the collection.

        Returns:
            dict[str, str]: Status of the operation with keys 'status' and 'message'
        """
        async with get_storage_lock():
            try:
                result = await self._data.delete_many({})
                deleted_count = result.deleted_count

                logger.info(
                    f"[{self.workspace}] Dropped {deleted_count} documents from doc status {self._collection_name}"
                )
                return {
                    "status": "success",
                    "message": f"{deleted_count} documents dropped",
                }
            except PyMongoError as e:
                logger.error(
                    f"[{self.workspace}] Error dropping doc status {self._collection_name}: {e}"
                )
                return {"status": "error", "message": str(e)}

    async def delete(self, ids: list[str]) -> None:
        await self._data.delete_many({"_id": {"$in": ids}})

    async def create_and_migrate_indexes_if_not_exists(self):
        """Create indexes to optimize pagination queries and migrate file_path indexes for Chinese collation"""
        try:
            indexes_cursor = await self._data.list_indexes()
            existing_indexes = await indexes_cursor.to_list(length=None)
            existing_index_names = {idx.get("name", "") for idx in existing_indexes}

            # Define collation configuration for Chinese pinyin sorting
            collation_config = {"locale": "zh", "numericOrdering": True}

            # 1. Define all indexes needed (including original pagination indexes and new collation indexes)
            all_indexes = [
                # Original pagination indexes
                {
                    "name": "status_updated_at",
                    "keys": [("status", 1), ("updated_at", -1)],
                },
                {
                    "name": "status_created_at",
                    "keys": [("status", 1), ("created_at", -1)],
                },
                {"name": "updated_at", "keys": [("updated_at", -1)]},
                {"name": "created_at", "keys": [("created_at", -1)]},
                {"name": "id", "keys": [("_id", 1)]},
                {"name": "track_id", "keys": [("track_id", 1)]},
                # New file_path indexes with Chinese collation
                {
                    "name": "file_path_zh_collation",
                    "keys": [("file_path", 1)],
                    "collation": collation_config,
                },
                {
                    "name": "status_file_path_zh_collation",
                    "keys": [("status", 1), ("file_path", 1)],
                    "collation": collation_config,
                },
            ]

            # 2. Handle index migration: drop conflicting indexes with different names but same key patterns
            for index_info in all_indexes:
                target_keys = index_info["keys"]
                target_name = index_info["name"]
                target_collation = index_info.get("collation")

                # Find existing indexes with the same key pattern but different names or collation
                conflicting_indexes = []
                for idx in existing_indexes:
                    idx_name = idx.get("name", "")
                    idx_keys = list(idx.get("key", {}).items())
                    idx_collation = idx.get("collation")

                    # Skip the _id_ index (MongoDB default)
                    if idx_name == "_id_":
                        continue

                    # Check if keys match but name or collation differs
                    if idx_keys == target_keys:
                        if (
                            idx_name != target_name
                            or (target_collation and not idx_collation)
                            or (not target_collation and idx_collation)
                            or (
                                target_collation
                                and idx_collation
                                and target_collation != idx_collation
                            )
                        ):
                            conflicting_indexes.append(idx_name)

                # Drop conflicting indexes
                for conflicting_name in conflicting_indexes:
                    try:
                        await self._data.drop_index(conflicting_name)
                        logger.info(
                            f"[{self.workspace}] Migrated: dropped conflicting index '{conflicting_name}' for collection {self._collection_name}"
                        )
                        # Remove from existing_index_names to allow recreation
                        existing_index_names.discard(conflicting_name)
                    except PyMongoError as drop_error:
                        logger.warning(
                            f"[{self.workspace}] Failed to drop conflicting index '{conflicting_name}': {drop_error}"
                        )

            # 3. Create all needed indexes
            for index_info in all_indexes:
                index_name = index_info["name"]
                if index_name not in existing_index_names:
                    create_kwargs = {"name": index_name}
                    if "collation" in index_info:
                        create_kwargs["collation"] = index_info["collation"]

                    try:
                        await self._data.create_index(
                            index_info["keys"], **create_kwargs
                        )
                        logger.info(
                            f"[{self.workspace}] Created index '{index_name}' for collection {self._collection_name}"
                        )
                    except PyMongoError as create_error:
                        # If creation still fails, log the error but continue with other indexes
                        logger.error(
                            f"[{self.workspace}] Failed to create index '{index_name}' for collection {self._collection_name}: {create_error}"
                        )
                else:
                    logger.debug(
                        f"[{self.workspace}] Index '{index_name}' already exists for collection {self._collection_name}"
                    )

        except PyMongoError as e:
            logger.error(
                f"[{self.workspace}] Error creating/migrating indexes for {self._collection_name}: {e}"
            )

    async def get_docs_paginated(
        self,
        status_filter: DocStatus | None = None,
        page: int = 1,
        page_size: int = 50,
        sort_field: str = "updated_at",
        sort_direction: str = "desc",
    ) -> tuple[list[tuple[str, DocProcessingStatus]], int]:
        """Get documents with pagination support

        Args:
            status_filter: Filter by document status, None for all statuses
            page: Page number (1-based)
            page_size: Number of documents per page (10-200)
            sort_field: Field to sort by ('created_at', 'updated_at', '_id')
            sort_direction: Sort direction ('asc' or 'desc')

        Returns:
            Tuple of (list of (doc_id, DocProcessingStatus) tuples, total_count)
        """
        # Validate parameters
        if page < 1:
            page = 1
        if page_size < 10:
            page_size = 10
        elif page_size > 200:
            page_size = 200

        if sort_field not in ["created_at", "updated_at", "_id", "file_path"]:
            sort_field = "updated_at"

        if sort_direction.lower() not in ["asc", "desc"]:
            sort_direction = "desc"

        # Build query filter
        query_filter = {}
        if status_filter is not None:
            query_filter["status"] = status_filter.value

        # Get total count
        total_count = await self._data.count_documents(query_filter)

        # Calculate skip value
        skip = (page - 1) * page_size

        # Build sort criteria
        sort_direction_value = 1 if sort_direction.lower() == "asc" else -1
        sort_criteria = [(sort_field, sort_direction_value)]

        # Query for paginated data with Chinese collation for file_path sorting
        if sort_field == "file_path":
            # Use Chinese collation for pinyin sorting
            cursor = (
                self._data.find(query_filter)
                .sort(sort_criteria)
                .collation({"locale": "zh", "numericOrdering": True})
                .skip(skip)
                .limit(page_size)
            )
        else:
            # Use default sorting for other fields
            cursor = (
                self._data.find(query_filter)
                .sort(sort_criteria)
                .skip(skip)
                .limit(page_size)
            )
        result = await cursor.to_list(length=page_size)

        # Convert to (doc_id, DocProcessingStatus) tuples
        documents = []
        for doc in result:
            try:
                doc_id = doc["_id"]

                data = self._prepare_doc_status_data(doc)

                doc_status = DocProcessingStatus(**data)
                documents.append((doc_id, doc_status))
            except KeyError as e:
                logger.error(
                    f"[{self.workspace}] Missing required field for document {doc['_id']}: {e}"
                )
                continue

        return documents, total_count

    async def get_all_status_counts(self) -> dict[str, int]:
        """Get counts of documents in each status for all documents

        Returns:
            Dictionary mapping status names to counts, including 'all' field
        """
        pipeline = [{"$group": {"_id": "$status", "count": {"$sum": 1}}}]
        cursor = await self._data.aggregate(pipeline, allowDiskUse=True)
        result = await cursor.to_list()

        counts = {}
        total_count = 0
        for doc in result:
            counts[doc["_id"]] = doc["count"]
            total_count += doc["count"]

        # Add 'all' field with total count
        counts["all"] = total_count

        return counts


@final
@dataclass
class MongoGraphStorage(BaseGraphStorage):
    """
    A concrete implementation using MongoDB's $graphLookup to demonstrate multi-hop queries.
    """

    db: AsyncDatabase = field(default=None)
    # node collection storing node_id, node_properties
    collection: AsyncCollection = field(default=None)
    # edge collection storing source_node_id, target_node_id, and edge_properties
    edgeCollection: AsyncCollection = field(default=None)

    def __init__(self, namespace, global_config, embedding_func, workspace=None):
        super().__init__(
            namespace=namespace,
            workspace=workspace or "",
            global_config=global_config,
            embedding_func=embedding_func,
        )
        # Check for MONGODB_WORKSPACE environment variable first (higher priority)
        # This allows administrators to force a specific workspace for all MongoDB storage instances
        mongodb_workspace = os.environ.get("MONGODB_WORKSPACE")
        if mongodb_workspace and mongodb_workspace.strip():
            # Use environment variable value, overriding the passed workspace parameter
            effective_workspace = mongodb_workspace.strip()
            logger.info(
                f"Using MONGODB_WORKSPACE environment variable: '{effective_workspace}' (overriding passed workspace: '{self.workspace}')"
            )
        else:
            # Use the workspace parameter passed during initialization
            effective_workspace = self.workspace
            if effective_workspace:
                logger.debug(
                    f"Using passed workspace parameter: '{effective_workspace}'"
                )

        # Build final_namespace with workspace prefix for data isolation
        # Keep original namespace unchanged for type detection logic
        if effective_workspace:
            self.final_namespace = f"{effective_workspace}_{self.namespace}"
            logger.debug(
                f"Final namespace with workspace prefix: '{self.final_namespace}'"
            )
        else:
            # When workspace is empty, final_namespace equals original namespace
            self.final_namespace = self.namespace
            self.workspace = "_"
            logger.debug(f"Final namespace (no workspace): '{self.final_namespace}'")

        self._collection_name = self.final_namespace
        self._edge_collection_name = f"{self._collection_name}_edges"

    async def initialize(self):
        async with get_data_init_lock():
            if self.db is None:
                self.db = await ClientManager.get_client()

            self.collection = await get_or_create_collection(
                self.db, self._collection_name
            )
            self.edge_collection = await get_or_create_collection(
                self.db, self._edge_collection_name
            )
            logger.debug(
                f"[{self.workspace}] Use MongoDB as KG {self._collection_name}"
            )

    async def finalize(self):
        async with get_graph_db_lock():
            if self.db is not None:
                await ClientManager.release_client(self.db)
                self.db = None
                self.collection = None
                self.edge_collection = None

    # Sample entity document
    # "source_ids" is Array representation of "source_id" split by GRAPH_FIELD_SEP

    # {
    #     "_id" : "CompanyA",
    #     "entity_id" : "CompanyA",
    #     "entity_type" : "Organization",
    #     "description" : "A major technology company",
    #     "source_id" : "chunk-eeec0036b909839e8ec4fa150c939eec",
    #     "source_ids": ["chunk-eeec0036b909839e8ec4fa150c939eec"],
    #     "file_path" : "custom_kg",
    #     "created_at" : 1749904575
    # }

    # Sample relation document
    # {
    #     "_id" : ObjectId("6856ac6e7c6bad9b5470b678"), // MongoDB build-in ObjectId
    #     "description" : "CompanyA develops ProductX",
    #     "source_node_id" : "CompanyA",
    #     "target_node_id" : "ProductX",
    #     "relationship": "Develops", // To distinguish multiple same-target relations
    #     "weight" : Double("1"),
    #     "keywords" : "develop, produce",
    #     "source_id" : "chunk-eeec0036b909839e8ec4fa150c939eec",
    #     "source_ids": ["chunk-eeec0036b909839e8ec4fa150c939eec"],
    #     "file_path" : "custom_kg",
    #     "created_at" : 1749904575
    # }

    #
    # -------------------------------------------------------------------------
    # BASIC QUERIES
    # -------------------------------------------------------------------------
    #

    async def has_node(self, node_id: str) -> bool:
        """
        Check if node_id is present in the collection by looking up its doc.
        No real need for $graphLookup here, but let's keep it direct.
        """
        doc = await self.collection.find_one({"_id": node_id}, {"_id": 1})
        return doc is not None

    async def has_edge(self, source_node_id: str, target_node_id: str) -> bool:
        """
        Check if there's a direct single-hop edge between source_node_id and target_node_id.
        """
        doc = await self.edge_collection.find_one(
            {
                "$or": [
                    {
                        "source_node_id": source_node_id,
                        "target_node_id": target_node_id,
                    },
                    {
                        "source_node_id": target_node_id,
                        "target_node_id": source_node_id,
                    },
                ]
            },
            {"_id": 1},
        )
        return doc is not None

    #
    # -------------------------------------------------------------------------
    # DEGREES
    # -------------------------------------------------------------------------
    #

    async def node_degree(self, node_id: str) -> int:
        """
        Returns the total number of edges connected to node_id (both inbound and outbound).
        """
        return await self.edge_collection.count_documents(
            {"$or": [{"source_node_id": node_id}, {"target_node_id": node_id}]}
        )

    async def edge_degree(self, src_id: str, tgt_id: str) -> int:
        """Get the total degree (sum of relationships) of two nodes.

        Args:
            src_id: Label of the source node
            tgt_id: Label of the target node

        Returns:
            int: Sum of the degrees of both nodes
        """
        src_degree = await self.node_degree(src_id)
        trg_degree = await self.node_degree(tgt_id)

        return src_degree + trg_degree

    #
    # -------------------------------------------------------------------------
    # GETTERS
    # -------------------------------------------------------------------------
    #

    async def get_node(self, node_id: str) -> dict[str, str] | None:
        """
        Return the full node document, or None if missing.
        """
        return await self.collection.find_one({"_id": node_id})

    async def get_edge(
        self, source_node_id: str, target_node_id: str
    ) -> dict[str, str] | None:
        return await self.edge_collection.find_one(
            {
                "$or": [
                    {
                        "source_node_id": source_node_id,
                        "target_node_id": target_node_id,
                    },
                    {
                        "source_node_id": target_node_id,
                        "target_node_id": source_node_id,
                    },
                ]
            }
        )

    async def get_node_edges(self, source_node_id: str) -> list[tuple[str, str]] | None:
        """
        Retrieves all edges (relationships) for a particular node identified by its label.

        Args:
            source_node_id: Label of the node to get edges for

        Returns:
            list[tuple[str, str]]: List of (source_label, target_label) tuples representing edges
            None: If no edges found
        """
        cursor = self.edge_collection.find(
            {
                "$or": [
                    {"source_node_id": source_node_id},
                    {"target_node_id": source_node_id},
                ]
            },
            {"source_node_id": 1, "target_node_id": 1},
        )

        return [
            (e.get("source_node_id"), e.get("target_node_id")) async for e in cursor
        ]

    async def get_nodes_batch(self, node_ids: list[str]) -> dict[str, dict]:
        result = {}

        async for doc in self.collection.find({"_id": {"$in": node_ids}}):
            result[doc.get("_id")] = doc
        return result

    async def node_degrees_batch(self, node_ids: list[str]) -> dict[str, int]:
        # merge the outbound and inbound results with the same "_id" and sum the "degree"
        merged_results = {}

        # Outbound degrees
        outbound_pipeline = [
            {"$match": {"source_node_id": {"$in": node_ids}}},
            {"$group": {"_id": "$source_node_id", "degree": {"$sum": 1}}},
        ]

        cursor = await self.edge_collection.aggregate(
            outbound_pipeline, allowDiskUse=True
        )
        async for doc in cursor:
            merged_results[doc.get("_id")] = doc.get("degree")

        # Inbound degrees
        inbound_pipeline = [
            {"$match": {"target_node_id": {"$in": node_ids}}},
            {"$group": {"_id": "$target_node_id", "degree": {"$sum": 1}}},
        ]

        cursor = await self.edge_collection.aggregate(
            inbound_pipeline, allowDiskUse=True
        )
        async for doc in cursor:
            merged_results[doc.get("_id")] = merged_results.get(
                doc.get("_id"), 0
            ) + doc.get("degree")

        return merged_results

    async def get_nodes_edges_batch(
        self, node_ids: list[str]
    ) -> dict[str, list[tuple[str, str]]]:
        """
        Batch retrieve edges for multiple nodes.
        For each node, returns both outgoing and incoming edges to properly represent
        the undirected graph nature.

        Args:
            node_ids: List of node IDs (entity_id) for which to retrieve edges.

        Returns:
            A dictionary mapping each node ID to its list of edge tuples (source, target).
            For each node, the list includes both:
            - Outgoing edges: (queried_node, connected_node)
            - Incoming edges: (connected_node, queried_node)
        """
        result = {node_id: [] for node_id in node_ids}

        # Query outgoing edges (where node is the source)
        outgoing_cursor = self.edge_collection.find(
            {"source_node_id": {"$in": node_ids}},
            {"source_node_id": 1, "target_node_id": 1},
        )
        async for edge in outgoing_cursor:
            source = edge["source_node_id"]
            target = edge["target_node_id"]
            result[source].append((source, target))

        # Query incoming edges (where node is the target)
        incoming_cursor = self.edge_collection.find(
            {"target_node_id": {"$in": node_ids}},
            {"source_node_id": 1, "target_node_id": 1},
        )
        async for edge in incoming_cursor:
            source = edge["source_node_id"]
            target = edge["target_node_id"]
            result[target].append((source, target))

        return result

    async def get_nodes_by_chunk_ids(self, chunk_ids: list[str]) -> list[dict]:
        """Get all nodes that are associated with the given chunk_ids.

        Args:
            chunk_ids (list[str]): A list of chunk IDs to find associated nodes for.

        Returns:
            list[dict]: A list of nodes, where each node is a dictionary of its properties.
                        An empty list if no matching nodes are found.
        """
        if not chunk_ids:
            return []

        cursor = self.collection.find({"source_ids": {"$in": chunk_ids}})
        return [doc async for doc in cursor]

    async def get_edges_by_chunk_ids(self, chunk_ids: list[str]) -> list[dict]:
        """Get all edges that are associated with the given chunk_ids.

        Args:
            chunk_ids (list[str]): A list of chunk IDs to find associated edges for.

        Returns:
            list[dict]: A list of edges, where each edge is a dictionary of its properties.
                        An empty list if no matching edges are found.
        """
        if not chunk_ids:
            return []

        cursor = self.edge_collection.find({"source_ids": {"$in": chunk_ids}})

        edges = []
        async for edge in cursor:
            edge["source"] = edge["source_node_id"]
            edge["target"] = edge["target_node_id"]
            edges.append(edge)

        return edges

    #
    # -------------------------------------------------------------------------
    # UPSERTS
    # -------------------------------------------------------------------------
    #

    async def upsert_node(self, node_id: str, node_data: dict[str, str]) -> None:
        """
        Insert or update a node document.
        """
        update_doc = {"$set": {**node_data}}
        if node_data.get("source_id", ""):
            update_doc["$set"]["source_ids"] = node_data["source_id"].split(
                GRAPH_FIELD_SEP
            )

        await self.collection.update_one({"_id": node_id}, update_doc, upsert=True)

    async def upsert_edge(
        self, source_node_id: str, target_node_id: str, edge_data: dict[str, str]
    ) -> None:
        """
        Upsert an edge between source_node_id and target_node_id with optional 'relation'.
        If an edge with the same target exists, we remove it and re-insert with updated data.
        """
        # Ensure source node exists
        await self.upsert_node(source_node_id, {})

        update_doc = {"$set": edge_data}
        if edge_data.get("source_id", ""):
            update_doc["$set"]["source_ids"] = edge_data["source_id"].split(
                GRAPH_FIELD_SEP
            )

        edge_data["source_node_id"] = source_node_id
        edge_data["target_node_id"] = target_node_id

        await self.edge_collection.update_one(
            {
                "$or": [
                    {
                        "source_node_id": source_node_id,
                        "target_node_id": target_node_id,
                    },
                    {
                        "source_node_id": target_node_id,
                        "target_node_id": source_node_id,
                    },
                ]
            },
            update_doc,
            upsert=True,
        )

    #
    # -------------------------------------------------------------------------
    # DELETION
    # -------------------------------------------------------------------------
    #

    async def delete_node(self, node_id: str) -> None:
        """
        1) Remove node's doc entirely.
        2) Remove inbound & outbound edges from any doc that references node_id.
        """
        # Remove all edges
        await self.edge_collection.delete_many(
            {"$or": [{"source_node_id": node_id}, {"target_node_id": node_id}]}
        )

        # Remove the node doc
        await self.collection.delete_one({"_id": node_id})

    #
    # -------------------------------------------------------------------------
    # QUERY
    # -------------------------------------------------------------------------
    #

    async def get_all_labels(self) -> list[str]:
        """
        Get all existing node _id in the database
        Returns:
            [id1, id2, ...]  # Alphabetically sorted id list
        """

        # Use aggregation with allowDiskUse for large datasets
        pipeline = [{"$project": {"_id": 1}}, {"$sort": {"_id": 1}}]
        cursor = await self.collection.aggregate(pipeline, allowDiskUse=True)
        labels = []
        async for doc in cursor:
            labels.append(doc["_id"])
        return labels

    def _construct_graph_node(
        self, node_id, node_data: dict[str, str]
    ) -> KnowledgeGraphNode:
        return KnowledgeGraphNode(
            id=node_id,
            labels=[node_id],
            properties={
                k: v
                for k, v in node_data.items()
                if k
                not in [
                    "_id",
                    "connected_edges",
                    "source_ids",
                    "edge_count",
                ]
            },
        )

    def _construct_graph_edge(self, edge_id: str, edge: dict[str, str]):
        return KnowledgeGraphEdge(
            id=edge_id,
            type=edge.get("relationship", ""),
            source=edge["source_node_id"],
            target=edge["target_node_id"],
            properties={
                k: v
                for k, v in edge.items()
                if k
                not in [
                    "_id",
                    "source_node_id",
                    "target_node_id",
                    "relationship",
                    "source_ids",
                ]
            },
        )

    async def get_knowledge_graph_all_by_degree(
        self, max_depth: int, max_nodes: int
    ) -> KnowledgeGraph:
        """
        It's possible that the node with one or multiple relationships is retrieved,
        while its neighbor is not.  Then this node might seem like disconnected in UI.
        """

        total_node_count = await self.collection.count_documents({})
        result = KnowledgeGraph()
        seen_edges = set()

        result.is_truncated = total_node_count > max_nodes
        if result.is_truncated:
            # Get all node_ids ranked by degree if max_nodes exceeds total node count
            pipeline = [
                {"$project": {"source_node_id": 1, "_id": 0}},
                {"$group": {"_id": "$source_node_id", "degree": {"$sum": 1}}},
                {
                    "$unionWith": {
                        "coll": self._edge_collection_name,
                        "pipeline": [
                            {"$project": {"target_node_id": 1, "_id": 0}},
                            {
                                "$group": {
                                    "_id": "$target_node_id",
                                    "degree": {"$sum": 1},
                                }
                            },
                        ],
                    }
                },
                {"$group": {"_id": "$_id", "degree": {"$sum": "$degree"}}},
                {"$sort": {"degree": -1}},
                {"$limit": max_nodes},
            ]
            cursor = await self.edge_collection.aggregate(pipeline, allowDiskUse=True)

            node_ids = []
            async for doc in cursor:
                node_id = str(doc["_id"])
                node_ids.append(node_id)

            cursor = self.collection.find({"_id": {"$in": node_ids}}, {"source_ids": 0})
            async for doc in cursor:
                result.nodes.append(self._construct_graph_node(doc["_id"], doc))

            # As node count reaches the limit, only need to fetch the edges that directly connect to these nodes
            edge_cursor = self.edge_collection.find(
                {
                    "$and": [
                        {"source_node_id": {"$in": node_ids}},
                        {"target_node_id": {"$in": node_ids}},
                    ]
                }
            )
        else:
            # All nodes and edges are needed
            cursor = self.collection.find({}, {"source_ids": 0})

            async for doc in cursor:
                node_id = str(doc["_id"])
                result.nodes.append(self._construct_graph_node(doc["_id"], doc))

            edge_cursor = self.edge_collection.find({})

        async for edge in edge_cursor:
            edge_id = f"{edge['source_node_id']}-{edge['target_node_id']}"
            if edge_id not in seen_edges:
                seen_edges.add(edge_id)
                result.edges.append(self._construct_graph_edge(edge_id, edge))

        return result

    async def _bidirectional_bfs_nodes(
        self,
        node_labels: list[str],
        seen_nodes: set[str],
        result: KnowledgeGraph,
        depth: int,
        max_depth: int,
        max_nodes: int,
    ) -> KnowledgeGraph:
        if depth > max_depth or len(result.nodes) > max_nodes:
            return result

        cursor = self.collection.find({"_id": {"$in": node_labels}})

        async for node in cursor:
            node_id = node["_id"]
            if node_id not in seen_nodes:
                seen_nodes.add(node_id)
                result.nodes.append(self._construct_graph_node(node_id, node))
                if len(result.nodes) > max_nodes:
                    return result

        # Collect neighbors
        # Get both inbound and outbound one hop nodes
        cursor = self.edge_collection.find(
            {
                "$or": [
                    {"source_node_id": {"$in": node_labels}},
                    {"target_node_id": {"$in": node_labels}},
                ]
            }
        )

        neighbor_nodes = []
        async for edge in cursor:
            if edge["source_node_id"] not in seen_nodes:
                neighbor_nodes.append(edge["source_node_id"])
            if edge["target_node_id"] not in seen_nodes:
                neighbor_nodes.append(edge["target_node_id"])

        if neighbor_nodes:
            result = await self._bidirectional_bfs_nodes(
                neighbor_nodes, seen_nodes, result, depth + 1, max_depth, max_nodes
            )

        return result

    async def get_knowledge_subgraph_bidirectional_bfs(
        self,
        node_label: str,
        depth: int,
        max_depth: int,
        max_nodes: int,
    ) -> KnowledgeGraph:
        seen_nodes = set()
        seen_edges = set()
        result = KnowledgeGraph()

        result = await self._bidirectional_bfs_nodes(
            [node_label], seen_nodes, result, depth, max_depth, max_nodes
        )

        # Get all edges from seen_nodes
        all_node_ids = list(seen_nodes)
        cursor = self.edge_collection.find(
            {
                "$and": [
                    {"source_node_id": {"$in": all_node_ids}},
                    {"target_node_id": {"$in": all_node_ids}},
                ]
            }
        )

        async for edge in cursor:
            edge_id = f"{edge['source_node_id']}-{edge['target_node_id']}"
            if edge_id not in seen_edges:
                result.edges.append(self._construct_graph_edge(edge_id, edge))
                seen_edges.add(edge_id)

        return result

    async def get_knowledge_subgraph_in_out_bound_bfs(
        self, node_label: str, max_depth: int, max_nodes: int
    ) -> KnowledgeGraph:
        seen_nodes = set()
        seen_edges = set()
        result = KnowledgeGraph()
        project_doc = {
            "source_ids": 0,
            "created_at": 0,
            "entity_type": 0,
            "file_path": 0,
        }

        # Verify if starting node exists
        start_node = await self.collection.find_one({"_id": node_label})
        if not start_node:
            logger.warning(
                f"[{self.workspace}] Starting node with label {node_label} does not exist!"
            )
            return result

        seen_nodes.add(node_label)
        result.nodes.append(self._construct_graph_node(node_label, start_node))

        if max_depth == 0:
            return result

        # In MongoDB, depth = 0 means one-hop
        max_depth = max_depth - 1

        pipeline = [
            {"$match": {"_id": node_label}},
            {"$project": project_doc},
            {
                "$graphLookup": {
                    "from": self._edge_collection_name,
                    "startWith": "$_id",
                    "connectFromField": "target_node_id",
                    "connectToField": "source_node_id",
                    "maxDepth": max_depth,
                    "depthField": "depth",
                    "as": "connected_edges",
                },
            },
            {
                "$unionWith": {
                    "coll": self._collection_name,
                    "pipeline": [
                        {"$match": {"_id": node_label}},
                        {"$project": project_doc},
                        {
                            "$graphLookup": {
                                "from": self._edge_collection_name,
                                "startWith": "$_id",
                                "connectFromField": "source_node_id",
                                "connectToField": "target_node_id",
                                "maxDepth": max_depth,
                                "depthField": "depth",
                                "as": "connected_edges",
                            }
                        },
                    ],
                }
            },
        ]

        cursor = await self.collection.aggregate(pipeline, allowDiskUse=True)
        node_edges = []

        # Two records for node_label are returned capturing outbound and inbound connected_edges
        async for doc in cursor:
            if doc.get("connected_edges", []):
                node_edges.extend(doc.get("connected_edges"))

        # Sort the connected edges by depth ascending and weight descending
        # And stores the source_node_id and target_node_id in sequence to retrieve the neighbouring nodes
        node_edges = sorted(
            node_edges,
            key=lambda x: (x["depth"], -x["weight"]),
        )

        # As order matters, we need to use another list to store the node_id
        # And only take the first max_nodes ones
        node_ids = []
        for edge in node_edges:
            if len(node_ids) < max_nodes and edge["source_node_id"] not in seen_nodes:
                node_ids.append(edge["source_node_id"])
                seen_nodes.add(edge["source_node_id"])

            if len(node_ids) < max_nodes and edge["target_node_id"] not in seen_nodes:
                node_ids.append(edge["target_node_id"])
                seen_nodes.add(edge["target_node_id"])

        # Filter out all the node whose id is same as node_label so that we do not check existence next step
        cursor = self.collection.find({"_id": {"$in": node_ids}})

        async for doc in cursor:
            result.nodes.append(self._construct_graph_node(str(doc["_id"]), doc))

        for edge in node_edges:
            if (
                edge["source_node_id"] not in seen_nodes
                or edge["target_node_id"] not in seen_nodes
            ):
                continue

            edge_id = f"{edge['source_node_id']}-{edge['target_node_id']}"
            if edge_id not in seen_edges:
                result.edges.append(self._construct_graph_edge(edge_id, edge))
                seen_edges.add(edge_id)

        return result

    async def get_knowledge_graph(
        self,
        node_label: str,
        max_depth: int = 3,
        max_nodes: int = None,
    ) -> KnowledgeGraph:
        """
        Retrieve a connected subgraph of nodes where the label includes the specified `node_label`.

        Args:
            node_label: Label of the starting node, * means all nodes
            max_depth: Maximum depth of the subgraph, Defaults to 3
            max_nodes: Maximum nodes to return, Defaults to global_config max_graph_nodes

        Returns:
            KnowledgeGraph object containing nodes and edges, with an is_truncated flag
            indicating whether the graph was truncated due to max_nodes limit

        If a graph is like this and starting from B:
        A → B ← C ← F, B -> E, C → D

        Outbound BFS:
        B → E

        Inbound BFS:
        A → B
        C → B
        F → C

        Bidirectional BFS:
        A → B
        B → E
        F → C
        C → B
        C → D
        """
        # Use global_config max_graph_nodes as default if max_nodes is None
        if max_nodes is None:
            max_nodes = self.global_config.get("max_graph_nodes", 1000)
        else:
            # Limit max_nodes to not exceed global_config max_graph_nodes
            max_nodes = min(max_nodes, self.global_config.get("max_graph_nodes", 1000))

        result = KnowledgeGraph()
        start = time.perf_counter()

        try:
            # Optimize pipeline to avoid memory issues with large datasets
            if node_label == "*":
                result = await self.get_knowledge_graph_all_by_degree(
                    max_depth, max_nodes
                )
            elif GRAPH_BFS_MODE == "in_out_bound":
                result = await self.get_knowledge_subgraph_in_out_bound_bfs(
                    node_label, max_depth, max_nodes
                )
            else:
                result = await self.get_knowledge_subgraph_bidirectional_bfs(
                    node_label, 0, max_depth, max_nodes
                )

            duration = time.perf_counter() - start

            logger.info(
                f"[{self.workspace}] Subgraph query successful in {duration:.4f} seconds | Node count: {len(result.nodes)} | Edge count: {len(result.edges)} | Truncated: {result.is_truncated}"
            )

        except PyMongoError as e:
            # Handle memory limit errors specifically
            if "memory limit" in str(e).lower() or "sort exceeded" in str(e).lower():
                logger.warning(
                    f"[{self.workspace}] MongoDB memory limit exceeded, falling back to simple query: {str(e)}"
                )
                # Fallback to a simple query without complex aggregation
                try:
                    simple_cursor = self.collection.find({}).limit(max_nodes)
                    async for doc in simple_cursor:
                        result.nodes.append(
                            self._construct_graph_node(str(doc["_id"]), doc)
                        )
                    result.is_truncated = True
                    logger.info(
                        f"[{self.workspace}] Fallback query completed | Node count: {len(result.nodes)}"
                    )
                except PyMongoError as fallback_error:
                    logger.error(
                        f"[{self.workspace}] Fallback query also failed: {str(fallback_error)}"
                    )
            else:
                logger.error(f"[{self.workspace}] MongoDB query failed: {str(e)}")

        return result

    async def index_done_callback(self) -> None:
        # Mongo handles persistence automatically
        pass

    async def remove_nodes(self, nodes: list[str]) -> None:
        """Delete multiple nodes

        Args:
            nodes: List of node IDs to be deleted
        """
        logger.info(f"[{self.workspace}] Deleting {len(nodes)} nodes")
        if not nodes:
            return

        # 1. Remove all edges referencing these nodes
        await self.edge_collection.delete_many(
            {
                "$or": [
                    {"source_node_id": {"$in": nodes}},
                    {"target_node_id": {"$in": nodes}},
                ]
            }
        )

        # 2. Delete the node documents
        await self.collection.delete_many({"_id": {"$in": nodes}})

        logger.debug(f"[{self.workspace}] Successfully deleted nodes: {nodes}")

    async def remove_edges(self, edges: list[tuple[str, str]]) -> None:
        """Delete multiple edges

        Args:
            edges: List of edges to be deleted, each edge is a (source, target) tuple
        """
        logger.info(f"[{self.workspace}] Deleting {len(edges)} edges")
        if not edges:
            return

        all_edge_pairs = []
        for source_id, target_id in edges:
            all_edge_pairs.append(
                {"source_node_id": source_id, "target_node_id": target_id}
            )
            all_edge_pairs.append(
                {"source_node_id": target_id, "target_node_id": source_id}
            )

        await self.edge_collection.delete_many({"$or": all_edge_pairs})

        logger.debug(f"[{self.workspace}] Successfully deleted edges: {edges}")

    async def get_all_nodes(self) -> list[dict]:
        """Get all nodes in the graph.

        Returns:
            A list of all nodes, where each node is a dictionary of its properties
        """
        cursor = self.collection.find({})
        nodes = []
        async for node in cursor:
            node_dict = dict(node)
            # Add node id (entity_id) to the dictionary for easier access
            node_dict["id"] = node_dict.get("_id")
            nodes.append(node_dict)
        return nodes

    async def get_all_edges(self) -> list[dict]:
        """Get all edges in the graph.

        Returns:
            A list of all edges, where each edge is a dictionary of its properties
        """
        cursor = self.edge_collection.find({})
        edges = []
        async for edge in cursor:
            edge_dict = dict(edge)
            edge_dict["source"] = edge_dict.get("source_node_id")
            edge_dict["target"] = edge_dict.get("target_node_id")
            edges.append(edge_dict)
        return edges

    async def drop(self) -> dict[str, str]:
        """Drop the storage by removing all documents in the collection.

        Returns:
            dict[str, str]: Status of the operation with keys 'status' and 'message'
        """
        async with get_graph_db_lock():
            try:
                result = await self.collection.delete_many({})
                deleted_count = result.deleted_count

                logger.info(
                    f"[{self.workspace}] Dropped {deleted_count} documents from graph {self._collection_name}"
                )

                result = await self.edge_collection.delete_many({})
                edge_count = result.deleted_count
                logger.info(
                    f"[{self.workspace}] Dropped {edge_count} edges from graph {self._edge_collection_name}"
                )

                return {
                    "status": "success",
                    "message": f"{deleted_count} documents and {edge_count} edges dropped",
                }
            except PyMongoError as e:
                logger.error(
                    f"[{self.workspace}] Error dropping graph {self._collection_name}: {e}"
                )
                return {"status": "error", "message": str(e)}


@final
@dataclass
class MongoVectorDBStorage(BaseVectorStorage):
    db: AsyncDatabase | None = field(default=None)
    _data: AsyncCollection | None = field(default=None)
    _index_name: str = field(default="", init=False)

    def __init__(
        self, namespace, global_config, embedding_func, workspace=None, meta_fields=None
    ):
        super().__init__(
            namespace=namespace,
            workspace=workspace or "",
            global_config=global_config,
            embedding_func=embedding_func,
            meta_fields=meta_fields or set(),
        )
        self.__post_init__()

    def __post_init__(self):
        # Check for MONGODB_WORKSPACE environment variable first (higher priority)
        # This allows administrators to force a specific workspace for all MongoDB storage instances
        mongodb_workspace = os.environ.get("MONGODB_WORKSPACE")
        if mongodb_workspace and mongodb_workspace.strip():
            # Use environment variable value, overriding the passed workspace parameter
            effective_workspace = mongodb_workspace.strip()
            logger.info(
                f"Using MONGODB_WORKSPACE environment variable: '{effective_workspace}' (overriding passed workspace: '{self.workspace}')"
            )
        else:
            # Use the workspace parameter passed during initialization
            effective_workspace = self.workspace
            if effective_workspace:
                logger.debug(
                    f"Using passed workspace parameter: '{effective_workspace}'"
                )

        # Build final_namespace with workspace prefix for data isolation
        # Keep original namespace unchanged for type detection logic
        if effective_workspace:
            self.final_namespace = f"{effective_workspace}_{self.namespace}"
            logger.debug(
                f"Final namespace with workspace prefix: '{self.final_namespace}'"
            )
        else:
            # When workspace is empty, final_namespace equals original namespace
            self.final_namespace = self.namespace
            self.workspace = "_"
            logger.debug(f"Final namespace (no workspace): '{self.final_namespace}'")

        # Set index name based on workspace for backward compatibility
        if effective_workspace:
            # Use collection-specific index name for workspaced collections to avoid conflicts
            self._index_name = f"vector_knn_index_{self.final_namespace}"
        else:
            # Keep original index name for backward compatibility with existing deployments
            self._index_name = "vector_knn_index"

        kwargs = self.global_config.get("vector_db_storage_cls_kwargs", {})
        cosine_threshold = kwargs.get("cosine_better_than_threshold")
        if cosine_threshold is None:
            raise ValueError(
                "cosine_better_than_threshold must be specified in vector_db_storage_cls_kwargs"
            )
        self.cosine_better_than_threshold = cosine_threshold
        self._collection_name = self.final_namespace
        self._max_batch_size = self.global_config["embedding_batch_num"]

    async def initialize(self):
        async with get_data_init_lock():
            if self.db is None:
                self.db = await ClientManager.get_client()

            self._data = await get_or_create_collection(self.db, self._collection_name)

            # Ensure vector index exists
            await self.create_vector_index_if_not_exists()

            logger.debug(
                f"[{self.workspace}] Use MongoDB as VDB {self._collection_name}"
            )

    async def finalize(self):
        async with get_storage_lock():
            if self.db is not None:
                await ClientManager.release_client(self.db)
                self.db = None
                self._data = None

    async def create_vector_index_if_not_exists(self):
        """Creates an Atlas Vector Search index."""
        try:
            indexes_cursor = await self._data.list_search_indexes()
            indexes = await indexes_cursor.to_list(length=None)
            for index in indexes:
                if index["name"] == self._index_name:
                    logger.info(
                        f"[{self.workspace}] vector index {self._index_name} already exist"
                    )
                    return

            search_index_model = SearchIndexModel(
                definition={
                    "fields": [
                        {
                            "type": "vector",
                            "numDimensions": self.embedding_func.embedding_dim,  # Ensure correct dimensions
                            "path": "vector",
                            "similarity": "cosine",  # Options: euclidean, cosine, dotProduct
                        }
                    ]
                },
                name=self._index_name,
                type="vectorSearch",
            )

            await self._data.create_search_index(search_index_model)
            logger.info(
                f"[{self.workspace}] Vector index {self._index_name} created successfully."
            )

        except PyMongoError as e:
            error_msg = f"[{self.workspace}] Error creating vector index {self._index_name}: {e}"
            logger.error(error_msg)
            raise SystemExit(
                f"Failed to create MongoDB vector index. Program cannot continue. {error_msg}"
            )

    async def upsert(self, data: dict[str, dict[str, Any]]) -> None:
        logger.debug(f"[{self.workspace}] Inserting {len(data)} to {self.namespace}")
        if not data:
            return

        # Add current time as Unix timestamp
        current_time = int(time.time())

        list_data = [
            {
                "_id": k,
                "created_at": current_time,  # Add created_at field as Unix timestamp
                **{k1: v1 for k1, v1 in v.items() if k1 in self.meta_fields},
            }
            for k, v in data.items()
        ]
        contents = [v["content"] for v in data.values()]
        batches = [
            contents[i : i + self._max_batch_size]
            for i in range(0, len(contents), self._max_batch_size)
        ]

        embedding_tasks = [self.embedding_func(batch) for batch in batches]
        embeddings_list = await asyncio.gather(*embedding_tasks)
        embeddings = np.concatenate(embeddings_list)
        for i, d in enumerate(list_data):
            d["vector"] = np.array(embeddings[i], dtype=np.float32).tolist()

        update_tasks = []
        for doc in list_data:
            update_tasks.append(
                self._data.update_one({"_id": doc["_id"]}, {"$set": doc}, upsert=True)
            )
        await asyncio.gather(*update_tasks)

        return list_data

    async def query(
<<<<<<< HEAD
        self, query: str, top_k: int
=======
        self, query: str, top_k: int, query_embedding: list[float] = None
>>>>>>> 2ad3b399
    ) -> list[dict[str, Any]]:
        """Queries the vector database using Atlas Vector Search."""
        if query_embedding is not None:
            # Convert numpy array to list if needed for MongoDB compatibility
            if hasattr(query_embedding, "tolist"):
                query_vector = query_embedding.tolist()
            else:
                query_vector = list(query_embedding)
        else:
            # Generate the embedding
            embedding = await self.embedding_func(
                [query], _priority=5
            )  # higher priority for query
            # Convert numpy array to a list to ensure compatibility with MongoDB
            query_vector = embedding[0].tolist()

        # Define the aggregation pipeline with the converted query vector
        pipeline = [
            {
                "$vectorSearch": {
                    "index": self._index_name,  # Use stored index name for consistency
                    "path": "vector",
                    "queryVector": query_vector,
                    "numCandidates": 100,  # Adjust for performance
                    "limit": top_k,
                }
            },
            {"$addFields": {"score": {"$meta": "vectorSearchScore"}}},
            {"$match": {"score": {"$gte": self.cosine_better_than_threshold}}},
            {"$project": {"vector": 0}},
        ]

        # Execute the aggregation pipeline
        cursor = await self._data.aggregate(pipeline, allowDiskUse=True)
        results = await cursor.to_list(length=None)

        # Format and return the results with created_at field
        return [
            {
                **doc,
                "id": doc["_id"],
                "distance": doc.get("score", None),
                "created_at": doc.get("created_at"),  # Include created_at field
            }
            for doc in results
        ]

    async def index_done_callback(self) -> None:
        # Mongo handles persistence automatically
        pass

    async def delete(self, ids: list[str]) -> None:
        """Delete vectors with specified IDs

        Args:
            ids: List of vector IDs to be deleted
        """
        logger.debug(
            f"[{self.workspace}] Deleting {len(ids)} vectors from {self.namespace}"
        )
        if not ids:
            return

        # Convert to list if it's a set (MongoDB BSON cannot encode sets)
        if isinstance(ids, set):
            ids = list(ids)

        try:
            result = await self._data.delete_many({"_id": {"$in": ids}})
            logger.debug(
                f"[{self.workspace}] Successfully deleted {result.deleted_count} vectors from {self.namespace}"
            )
        except PyMongoError as e:
            logger.error(
                f"[{self.workspace}] Error while deleting vectors from {self.namespace}: {str(e)}"
            )

    async def delete_entity(self, entity_name: str) -> None:
        """Delete an entity by its name

        Args:
            entity_name: Name of the entity to delete
        """
        try:
            entity_id = compute_mdhash_id(entity_name, prefix="ent-")
            logger.debug(
                f"[{self.workspace}] Attempting to delete entity {entity_name} with ID {entity_id}"
            )

            result = await self._data.delete_one({"_id": entity_id})
            if result.deleted_count > 0:
                logger.debug(
                    f"[{self.workspace}] Successfully deleted entity {entity_name}"
                )
            else:
                logger.debug(
                    f"[{self.workspace}] Entity {entity_name} not found in storage"
                )
        except PyMongoError as e:
            logger.error(
                f"[{self.workspace}] Error deleting entity {entity_name}: {str(e)}"
            )

    async def delete_entity_relation(self, entity_name: str) -> None:
        """Delete all relations associated with an entity

        Args:
            entity_name: Name of the entity whose relations should be deleted
        """
        try:
            # Find relations where entity appears as source or target
            relations_cursor = self._data.find(
                {"$or": [{"src_id": entity_name}, {"tgt_id": entity_name}]}
            )
            relations = await relations_cursor.to_list(length=None)

            if not relations:
                logger.debug(
                    f"[{self.workspace}] No relations found for entity {entity_name}"
                )
                return

            # Extract IDs of relations to delete
            relation_ids = [relation["_id"] for relation in relations]
            logger.debug(
                f"[{self.workspace}] Found {len(relation_ids)} relations for entity {entity_name}"
            )

            # Delete the relations
            result = await self._data.delete_many({"_id": {"$in": relation_ids}})
            logger.debug(
                f"[{self.workspace}] Deleted {result.deleted_count} relations for {entity_name}"
            )
        except PyMongoError as e:
            logger.error(
                f"[{self.workspace}] Error deleting relations for {entity_name}: {str(e)}"
            )

        except PyMongoError as e:
            logger.error(
                f"[{self.workspace}] Error searching by prefix in {self.namespace}: {str(e)}"
            )
            return []

    async def get_by_id(self, id: str) -> dict[str, Any] | None:
        """Get vector data by its ID

        Args:
            id: The unique identifier of the vector

        Returns:
            The vector data if found, or None if not found
        """
        try:
            # Search for the specific ID in MongoDB
            result = await self._data.find_one({"_id": id})
            if result:
                # Format the result to include id field expected by API
                result_dict = dict(result)
                if "_id" in result_dict and "id" not in result_dict:
                    result_dict["id"] = result_dict["_id"]
                return result_dict
            return None
        except Exception as e:
            logger.error(
                f"[{self.workspace}] Error retrieving vector data for ID {id}: {e}"
            )
            return None

    async def get_by_ids(self, ids: list[str]) -> list[dict[str, Any]]:
        """Get multiple vector data by their IDs

        Args:
            ids: List of unique identifiers

        Returns:
            List of vector data objects that were found
        """
        if not ids:
            return []

        try:
            # Query MongoDB for multiple IDs
            cursor = self._data.find({"_id": {"$in": ids}})
            results = await cursor.to_list(length=None)

            # Format results to include id field expected by API
            formatted_results = []
            for result in results:
                result_dict = dict(result)
                if "_id" in result_dict and "id" not in result_dict:
                    result_dict["id"] = result_dict["_id"]
                formatted_results.append(result_dict)

            return formatted_results
        except Exception as e:
            logger.error(
                f"[{self.workspace}] Error retrieving vector data for IDs {ids}: {e}"
            )
            return []

    async def get_vectors_by_ids(self, ids: list[str]) -> dict[str, list[float]]:
        """Get vectors by their IDs, returning only ID and vector data for efficiency

        Args:
            ids: List of unique identifiers

        Returns:
            Dictionary mapping IDs to their vector embeddings
            Format: {id: [vector_values], ...}
        """
        if not ids:
            return {}

        try:
            # Query MongoDB for the specified IDs, only retrieving the vector field
            cursor = self._data.find({"_id": {"$in": ids}}, {"vector": 1})
            results = await cursor.to_list(length=None)

            vectors_dict = {}
            for result in results:
                if result and "vector" in result and "_id" in result:
                    # MongoDB stores vectors as arrays, so they should already be lists
                    vectors_dict[result["_id"]] = result["vector"]

            return vectors_dict
        except PyMongoError as e:
            logger.error(
                f"[{self.workspace}] Error retrieving vectors by IDs from {self.namespace}: {e}"
            )
            return {}

    async def drop(self) -> dict[str, str]:
        """Drop the storage by removing all documents in the collection and recreating vector index.

        Returns:
            dict[str, str]: Status of the operation with keys 'status' and 'message'
        """
        async with get_storage_lock():
            try:
                # Delete all documents
                result = await self._data.delete_many({})
                deleted_count = result.deleted_count

                # Recreate vector index
                await self.create_vector_index_if_not_exists()

                logger.info(
                    f"[{self.workspace}] Dropped {deleted_count} documents from vector storage {self._collection_name} and recreated vector index"
                )
                return {
                    "status": "success",
                    "message": f"{deleted_count} documents dropped and vector index recreated",
                }
            except PyMongoError as e:
                logger.error(
                    f"[{self.workspace}] Error dropping vector storage {self._collection_name}: {e}"
                )
                return {"status": "error", "message": str(e)}


async def get_or_create_collection(db: AsyncDatabase, collection_name: str):
    collection_names = await db.list_collection_names()

    if collection_name not in collection_names:
        collection = await db.create_collection(collection_name)
        logger.info(f"Created collection: {collection_name}")
        return collection
    else:
        logger.debug(f"Collection '{collection_name}' already exists.")
        return db.get_collection(collection_name)<|MERGE_RESOLUTION|>--- conflicted
+++ resolved
@@ -1810,11 +1810,7 @@
         return list_data
 
     async def query(
-<<<<<<< HEAD
-        self, query: str, top_k: int
-=======
         self, query: str, top_k: int, query_embedding: list[float] = None
->>>>>>> 2ad3b399
     ) -> list[dict[str, Any]]:
         """Queries the vector database using Atlas Vector Search."""
         if query_embedding is not None:
