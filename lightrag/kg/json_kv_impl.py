import os
from dataclasses import dataclass
from typing import Any, final

from lightrag.base import (
    BaseKVStorage,
)
from lightrag.utils import (
    load_json,
    logger,
    write_json,
)
from lightrag.exceptions import StorageNotInitializedError
from .shared_storage import (
    get_namespace_data,
    get_storage_lock,
    get_data_init_lock,
    get_update_flag,
    set_all_update_flags,
    clear_all_update_flags,
    try_initialize_namespace,
)


@final
@dataclass
class JsonKVStorage(BaseKVStorage):
    def __post_init__(self):
        working_dir = self.global_config["working_dir"]
        if self.workspace:
            # Include workspace in the file path for data isolation
            workspace_dir = os.path.join(working_dir, self.workspace)
            self.final_namespace = f"{self.workspace}_{self.namespace}"
        else:
            # Default behavior when workspace is empty
            workspace_dir = working_dir
            self.final_namespace = self.namespace
            self.workspace = "_"

        os.makedirs(workspace_dir, exist_ok=True)
        self._file_name = os.path.join(workspace_dir, f"kv_store_{self.namespace}.json")

        self._data = None
        self._storage_lock = None
        self.storage_updated = None

    async def initialize(self):
        """Initialize storage data"""
        self._storage_lock = get_storage_lock()
        self.storage_updated = await get_update_flag(self.final_namespace)
        async with get_data_init_lock():
            # check need_init must before get_namespace_data
            need_init = await try_initialize_namespace(self.final_namespace)
            self._data = await get_namespace_data(self.final_namespace)
            if need_init:
                loaded_data = load_json(self._file_name) or {}
                async with self._storage_lock:
                    # Migrate legacy cache structure if needed
                    if self.namespace.endswith("_cache"):
                        loaded_data = await self._migrate_legacy_cache_structure(
                            loaded_data
                        )

                    self._data.update(loaded_data)
                    data_count = len(loaded_data)

                    logger.info(
                        f"[{self.workspace}] Process {os.getpid()} KV load {self.namespace} with {data_count} records"
                    )

    async def index_done_callback(self) -> None:
        async with self._storage_lock:
            if self.storage_updated.value:
                data_dict = (
                    dict(self._data) if hasattr(self._data, "_getvalue") else self._data
                )

                # Calculate data count - all data is now flattened
                data_count = len(data_dict)

                logger.debug(
                    f"[{self.workspace}] Process {os.getpid()} KV writting {data_count} records to {self.namespace}"
                )
                write_json(data_dict, self._file_name)
                await clear_all_update_flags(self.final_namespace)

    async def get_all(self) -> dict[str, Any]:
        """Get all data from storage

        Returns:
            Dictionary containing all stored data
        """
        async with self._storage_lock:
            result = {}
            for key, value in self._data.items():
                if value:
                    # Create a copy to avoid modifying the original data
                    data = dict(value)
                    # Ensure time fields are present, provide default values for old data
                    data.setdefault("create_time", 0)
                    data.setdefault("update_time", 0)
                    result[key] = data
                else:
                    result[key] = value
            return result

    async def get_by_id(self, id: str) -> dict[str, Any] | None:
        async with self._storage_lock:
            result = self._data.get(id)
            if result:
                # Create a copy to avoid modifying the original data
                result = dict(result)
                # Ensure time fields are present, provide default values for old data
                result.setdefault("create_time", 0)
                result.setdefault("update_time", 0)
                # Ensure _id field contains the clean ID
                result["_id"] = id
            return result

    async def get_by_ids(self, ids: list[str]) -> list[dict[str, Any]]:
        async with self._storage_lock:
            results = []
            for id in ids:
                data = self._data.get(id, None)
                if data:
                    # Create a copy to avoid modifying the original data
                    result = {k: v for k, v in data.items()}
                    # Ensure time fields are present, provide default values for old data
                    result.setdefault("create_time", 0)
                    result.setdefault("update_time", 0)
                    # Ensure _id field contains the clean ID
                    result["_id"] = id
                    results.append(result)
                else:
                    results.append(None)
            return results

    async def filter_keys(self, keys: set[str]) -> set[str]:
        async with self._storage_lock:
            return set(keys) - set(self._data.keys())

    async def upsert(self, data: dict[str, dict[str, Any]]) -> None:
        """
        Importance notes for in-memory storage:
        1. Changes will be persisted to disk during the next index_done_callback
        2. update flags to notify other processes that data persistence is needed
        """
        if not data:
            return

        import time

        current_time = int(time.time())  # Get current Unix timestamp

<<<<<<< HEAD
        logger.debug(f"Inserting {len(data)} records to {self.final_namespace}")
        if self._storage_lock is None:
            raise StorageNotInitializedError("JsonKVStorage")
=======
        logger.debug(
            f"[{self.workspace}] Inserting {len(data)} records to {self.namespace}"
        )
>>>>>>> 78de32b8
        async with self._storage_lock:
            # Add timestamps to data based on whether key exists
            for k, v in data.items():
                # For text_chunks namespace, ensure llm_cache_list field exists
                if self.namespace.endswith("text_chunks"):
                    if "llm_cache_list" not in v:
                        v["llm_cache_list"] = []

                # Add timestamps based on whether key exists
                if k in self._data:  # Key exists, only update update_time
                    v["update_time"] = current_time
                else:  # New key, set both create_time and update_time
                    v["create_time"] = current_time
                    v["update_time"] = current_time

                v["_id"] = k

            self._data.update(data)
            await set_all_update_flags(self.final_namespace)

    async def delete(self, ids: list[str]) -> None:
        """Delete specific records from storage by their IDs

        Importance notes for in-memory storage:
        1. Changes will be persisted to disk during the next index_done_callback
        2. update flags to notify other processes that data persistence is needed

        Args:
            ids (list[str]): List of document IDs to be deleted from storage

        Returns:
            None
        """
        async with self._storage_lock:
            any_deleted = False
            for doc_id in ids:
                result = self._data.pop(doc_id, None)
                if result is not None:
                    any_deleted = True

            if any_deleted:
                await set_all_update_flags(self.final_namespace)

    async def drop(self) -> dict[str, str]:
        """Drop all data from storage and clean up resources
           This action will persistent the data to disk immediately.

        This method will:
        1. Clear all data from memory
        2. Update flags to notify other processes
        3. Trigger index_done_callback to save the empty state

        Returns:
            dict[str, str]: Operation status and message
            - On success: {"status": "success", "message": "data dropped"}
            - On failure: {"status": "error", "message": "<error details>"}
        """
        try:
            async with self._storage_lock:
                self._data.clear()
                await set_all_update_flags(self.final_namespace)

            await self.index_done_callback()
            logger.info(
                f"[{self.workspace}] Process {os.getpid()} drop {self.namespace}"
            )
            return {"status": "success", "message": "data dropped"}
        except Exception as e:
            logger.error(f"[{self.workspace}] Error dropping {self.namespace}: {e}")
            return {"status": "error", "message": str(e)}

    async def _migrate_legacy_cache_structure(self, data: dict) -> dict:
        """Migrate legacy nested cache structure to flattened structure

        Args:
            data: Original data dictionary that may contain legacy structure

        Returns:
            Migrated data dictionary with flattened cache keys
        """
        from lightrag.utils import generate_cache_key

        # Early return if data is empty
        if not data:
            return data

        # Check first entry to see if it's already in new format
        first_key = next(iter(data.keys()))
        if ":" in first_key and len(first_key.split(":")) == 3:
            # Already in flattened format, return as-is
            return data

        migrated_data = {}
        migration_count = 0

        for key, value in data.items():
            # Check if this is a legacy nested cache structure
            if isinstance(value, dict) and all(
                isinstance(v, dict) and "return" in v for v in value.values()
            ):
                # This looks like a legacy cache mode with nested structure
                mode = key
                for cache_hash, cache_entry in value.items():
                    cache_type = cache_entry.get("cache_type", "extract")
                    flattened_key = generate_cache_key(mode, cache_type, cache_hash)
                    migrated_data[flattened_key] = cache_entry
                    migration_count += 1
            else:
                # Keep non-cache data or already flattened cache data as-is
                migrated_data[key] = value

        if migration_count > 0:
            logger.info(
                f"[{self.workspace}] Migrated {migration_count} legacy cache entries to flattened structure"
            )
            # Persist migrated data immediately
            write_json(migrated_data, self._file_name)

        return migrated_data

    async def finalize(self):
        """Finalize storage resources
        Persistence cache data to disk before exiting
        """
        if self.namespace.endswith("_cache"):
            await self.index_done_callback()<|MERGE_RESOLUTION|>--- conflicted
+++ resolved
@@ -152,15 +152,11 @@
 
         current_time = int(time.time())  # Get current Unix timestamp
 
-<<<<<<< HEAD
-        logger.debug(f"Inserting {len(data)} records to {self.final_namespace}")
-        if self._storage_lock is None:
-            raise StorageNotInitializedError("JsonKVStorage")
-=======
         logger.debug(
             f"[{self.workspace}] Inserting {len(data)} records to {self.namespace}"
         )
->>>>>>> 78de32b8
+        if self._storage_lock is None:
+            raise StorageNotInitializedError("JsonKVStorage")
         async with self._storage_lock:
             # Add timestamps to data based on whether key exists
             for k, v in data.items():
