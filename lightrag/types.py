from __future__ import annotations

from pydantic import BaseModel
<<<<<<< HEAD
from typing import Any
=======
from typing import List, Dict, Any, Optional
>>>>>>> 91d49f08


class GPTKeywordExtractionFormat(BaseModel):
    high_level_keywords: list[str]
    low_level_keywords: list[str]


class KnowledgeGraphNode(BaseModel):
    id: str
    labels: list[str]
    properties: dict[str, Any]  # anything else goes here


class KnowledgeGraphEdge(BaseModel):
    id: str
    type: Optional[str]
    source: str  # id of source node
    target: str  # id of target node
    properties: dict[str, Any]  # anything else goes here


class KnowledgeGraph(BaseModel):
    nodes: list[KnowledgeGraphNode] = []
    edges: list[KnowledgeGraphEdge] = []<|MERGE_RESOLUTION|>--- conflicted
+++ resolved
@@ -1,11 +1,7 @@
 from __future__ import annotations
 
 from pydantic import BaseModel
-<<<<<<< HEAD
-from typing import Any
-=======
 from typing import List, Dict, Any, Optional
->>>>>>> 91d49f08
 
 
 class GPTKeywordExtractionFormat(BaseModel):
